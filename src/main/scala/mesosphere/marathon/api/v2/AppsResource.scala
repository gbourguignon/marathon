package mesosphere.marathon.api.v2

import java.net.URI
import javax.inject.{ Inject, Named }
import javax.servlet.http.HttpServletRequest
import javax.ws.rs._
import javax.ws.rs.core.{ Context, MediaType, Response }

import akka.event.EventStream
import com.codahale.metrics.annotation.Timed

import mesosphere.marathon.api.v1.AppDefinition
import mesosphere.marathon.api.{ ModelValidation, RestResource }
import mesosphere.marathon.event.{ ApiPostEvent, EventModule }
import mesosphere.marathon.health.HealthCheckManager
import mesosphere.marathon.state.PathId._
import mesosphere.marathon.state._
import mesosphere.marathon.tasks.TaskTracker
import mesosphere.marathon.{ MarathonConf, MarathonSchedulerService }

@Path("v2/apps")
@Consumes(Array(MediaType.APPLICATION_JSON))
@Produces(Array(MediaType.APPLICATION_JSON))
class AppsResource @Inject() (
    @Named(EventModule.busName) eventBus: EventStream,
    service: MarathonSchedulerService,
    taskTracker: TaskTracker,
    healthCheckManager: HealthCheckManager,
    val config: MarathonConf,
    groupManager: GroupManager) extends RestResource with ModelValidation {

  val ListApps = """^((?:.+/)|)\*$""".r

  @GET
  @Timed
  def index(@QueryParam("cmd") cmd: String,
            @QueryParam("id") id: String) = {
    val apps = if (cmd != null || id != null) search(cmd, id) else service.listApps()
    Map("apps" -> apps.map(_.withTaskCounts(taskTracker)))
  }

  @POST
  @Timed
  def create(@Context req: HttpServletRequest, app: AppDefinition,
             @DefaultValue("false")@QueryParam("force") force: Boolean): Response = {
    val baseId = app.id.canonicalPath()
    requireValid(checkApp(app, baseId.parent))
    maybePostEvent(req, app)
<<<<<<< HEAD
    val managed = app.copy(id = baseId, dependencies = app.dependencies.map(_.canonicalPath(baseId)))
    val deployment = result(groupManager.updateApp(baseId, _ => managed, managed.version, force))
    deploymentResult(deployment, Response.created(new URI(baseId.toString)))
=======
    Await.result(service.startApp(app), config.zkTimeoutDuration)

    // Set content to `None` so the response does not set a `Content-Length`
    // header with value 0, which would tell clients to parse the body as JSON.
    // An empty string (response body with length 0) is invalid JSON.
    Response.created(new URI(s"${app.id}")).entity(None).build
>>>>>>> b886a05d
  }

  @GET
  @Path("""{id:.+}""")
  @Timed
  def show(@PathParam("id") id: String): Response = {
    def transitiveApps(gid: PathId) = {
      val apps = result(groupManager.group(gid)).map(group => group.transitiveApps).getOrElse(Nil)
      val withTasks = apps.map(_.withTasks(taskTracker))
      ok(Map("*" -> withTasks))
    }
    def app() = service.getApp(id.toRootPath) match {
      case Some(app) => ok(Map("app" -> app.withTasks(taskTracker)))
      case None      => unknownApp(id.toRootPath)
    }
    id match {
      case ListApps(gid) => transitiveApps(gid.toRootPath)
      case _             => app()
    }
  }

  @PUT
  @Path("""{id:.+}""")
  @Timed
  def replace(@Context req: HttpServletRequest,
              @PathParam("id") id: String,
              @DefaultValue("false")@QueryParam("force") force: Boolean,
              appUpdate: AppUpdate): Response = {

    val appId = appUpdate.id.map(_.canonicalPath(id.toRootPath)).getOrElse(id.toRootPath)
    val updateWithId = appUpdate.copy(id = Some(appId))

    requireValid(checkUpdate(updateWithId, needsId = false))

    service.getApp(appId) match {
      case Some(app) =>
        //if version is defined, replace with version
        val update = updateWithId.version.flatMap(v => service.getApp(appId, v)).orElse(Some(updateWithId(app)))
        val response = update.map { updatedApp =>
          maybePostEvent(req, updatedApp)
          val deployment = result(groupManager.updateApp(appId, _ => updatedApp, updatedApp.version, force))
          deploymentResult(deployment)
        }
        response.getOrElse(unknownApp(appId, updateWithId.version))

      case None => create(req, updateWithId(AppDefinition(appId)), force)
    }
  }

  @PUT
  @Timed
  def replaceMultiple(@DefaultValue("false")@QueryParam("force") force: Boolean,
                      updates: Seq[AppUpdate]): Response = {
    requireValid(checkUpdates(updates))
    val version = Timestamp.now()
    def updateApp(update: AppUpdate, app: AppDefinition): AppDefinition = {
      update.version.flatMap(v => service.getApp(app.id, v)).orElse(Some(update(app))).getOrElse(app)
    }
    def updateGroup(root: Group) = updates.foldLeft(root) { (group, update) =>
      update.id match {
        case Some(id) => group.updateApp(id.canonicalPath(), updateApp(update, _), version)
        case None     => group
      }
    }
    val deployment = result(groupManager.update(PathId.empty, updateGroup, version, force))
    deploymentResult(deployment)
  }

  @DELETE
  @Path("""{id:.+}""")
  @Timed
  def delete(@Context req: HttpServletRequest,
             @DefaultValue("false")@QueryParam("force") force: Boolean,
             @PathParam("id") id: String): Response = {
    val appId = id.toRootPath
    maybePostEvent(req, AppDefinition(id = appId))
    val deployment = result(groupManager.update(appId.parent, _.removeApplication(appId), force = force))
    deploymentResult(deployment)
  }

  @Path("{appId:.+}/tasks")
  def appTasksResource() = new AppTasksResource(service, taskTracker, healthCheckManager, config, groupManager)

  @Path("{appId:.+}/versions")
  def appVersionsResource() = new AppVersionsResource(service, config)

  private def maybePostEvent(req: HttpServletRequest, app: AppDefinition) =
    eventBus.publish(ApiPostEvent(req.getRemoteAddr, req.getRequestURI, app))

  private def search(cmd: String, id: String): Iterable[AppDefinition] = {
    /** Returns true iff `a` is a prefix of `b`, case-insensitively */
    def isPrefix(a: String, b: String): Boolean =
      b.toLowerCase contains a.toLowerCase

    service.listApps().filter { app =>
      val appMatchesCmd = cmd != null && cmd.nonEmpty && isPrefix(cmd, app.cmd)
      val appMatchesId = id != null && id.nonEmpty && isPrefix(id, app.id.toString)

      appMatchesCmd || appMatchesId
    }
  }
}<|MERGE_RESOLUTION|>--- conflicted
+++ resolved
@@ -46,18 +46,12 @@
     val baseId = app.id.canonicalPath()
     requireValid(checkApp(app, baseId.parent))
     maybePostEvent(req, app)
-<<<<<<< HEAD
     val managed = app.copy(id = baseId, dependencies = app.dependencies.map(_.canonicalPath(baseId)))
     val deployment = result(groupManager.updateApp(baseId, _ => managed, managed.version, force))
     deploymentResult(deployment, Response.created(new URI(baseId.toString)))
-=======
-    Await.result(service.startApp(app), config.zkTimeoutDuration)
-
-    // Set content to `None` so the response does not set a `Content-Length`
     // header with value 0, which would tell clients to parse the body as JSON.
     // An empty string (response body with length 0) is invalid JSON.
     Response.created(new URI(s"${app.id}")).entity(None).build
->>>>>>> b886a05d
   }
 
   @GET
